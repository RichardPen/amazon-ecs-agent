--- conflicted
+++ resolved
@@ -1,13 +1,9 @@
 # Changelog
-<<<<<<< HEAD
-## 1.20.4-dev
-=======
 
 ## 1.21.0
 * Feature - Add v3 task metadata support for awsvpc, host and bridge network mode
 * Enhancement - Update the `amazon-ecs-cni-plugins` to `2018.10.0` [1610](https://github.com/aws/amazon-ecs-agent/pull/1610)
 * Enhancement - Configurable image pull inactivity timeout [@wattdave](https://github.com/wattdave) [#1566](https://github.com/aws/amazon-ecs-agent/pull/1566)
->>>>>>> 6eef44a1
 * Bug - Fixed a bug where Windows drive volume couldn't be mounted [#1571](https://github.com/aws/amazon-ecs-agent/pull/1571)
 * Bug - Fixed a bug where the Agent's Windows binaries didn't use consistent naming [#1573](https://github.com/aws/amazon-ecs-agent/pull/1573)
 * Bug - Fixed a bug where a port used by WinRM service was not reserved by the Agent by default [#1577](https://github.com/aws/amazon-ecs-agent/pull/1577)
