--- conflicted
+++ resolved
@@ -70,19 +70,14 @@
 	// 17)
 	//   a) Add 'secrets' field to 'apicontainer.Container'
 	//   b) Add 'ssmsecret' field to 'resources'
-<<<<<<< HEAD
-	// 18) Add 'AvailabilityZone' field to the TaskResponse struct
-	// 19)
-	//   a) Add 'Associations' field to 'api.task.task'
-	//   b) Add 'GPUIDs' field to 'apicontainer.Container'
-	//   c) Add 'NvidiaRuntime' field to 'api.task.task'
-	ECSDataVersion = 19
-=======
 	// 18)
 	//   a) Add 'AvailabilityZone' field to the TaskResponse struct
 	//   b) Add 'asmsecret' field to 'resources'
-	ECSDataVersion = 18
->>>>>>> bf36b2af
+        // 19)
+        //   a) Add 'Associations' field to 'api.task.task'
+        //   b) Add 'GPUIDs' field to 'apicontainer.Container'
+        //   c) Add 'NvidiaRuntime' field to 'api.task.task'
+	ECSDataVersion = 19
 
 	// ecsDataFile specifies the filename in the ECS_DATADIR
 	ecsDataFile = "ecs_agent_data.json"
