--- conflicted
+++ resolved
@@ -48,15 +48,10 @@
 	//   b) Add 'ContainerResourcesProvisioned' as a new 'ContainerStatus' enum
 	//   c) Add 'SteadyStateStatus' field to 'Container' struct
 	//   d) Add 'ENIAttachments' struct
-<<<<<<< HEAD
-	// 7)
-	//   a) Add 'UseExecutionRole' in `api.ECRAuthData`
-	//   b) Add `executionCredentialsID` in `api.Task`
-	ECSDataVersion = 7
-=======
-	//   e) Deprecate 'SteadyStateDependencies' in favor of 'TransitionDependencySet'
+	//   e) Add 'UseExecutionRole' in `api.ECRAuthData`
+	//   f) Add `executionCredentialsID` in `api.Task`
+	//   g) Deprecate 'SteadyStateDependencies' in favor of 'TransitionDependencySet'
 	ECSDataVersion = 6
->>>>>>> d09c3a24
 
 	// ecsDataFile specifies the filename in the ECS_DATADIR
 	ecsDataFile = "ecs_agent_data.json"
