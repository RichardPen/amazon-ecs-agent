// +build !integration
// Copyright 2014-2017 Amazon.com, Inc. or its affiliates. All Rights Reserved.
//
// Licensed under the Apache License, Version 2.0 (the "License"). You may
// not use this file except in compliance with the License. A copy of the
// License is located at
//
//	http://aws.amazon.com/apache2.0/
//
// or in the "license" file accompanying this file. This file is distributed
// on an "AS IS" BASIS, WITHOUT WARRANTIES OR CONDITIONS OF ANY KIND, either
// express or implied. See the License for the specific language governing
// permissions and limitations under the License.

package engine

import (
	"encoding/base64"
	"errors"
	"io"
	"reflect"
	"strconv"
	"sync"
	"testing"
	"time"

	"github.com/aws/aws-sdk-go/aws"
	docker "github.com/fsouza/go-dockerclient"
	"github.com/golang/mock/gomock"
	"github.com/stretchr/testify/assert"
	"golang.org/x/net/context"

	"github.com/aws/amazon-ecs-agent/agent/api"
	"github.com/aws/amazon-ecs-agent/agent/config"
	"github.com/aws/amazon-ecs-agent/agent/credentials"
	"github.com/aws/amazon-ecs-agent/agent/ec2"
	"github.com/aws/amazon-ecs-agent/agent/ecr/mocks"
	ecrapi "github.com/aws/amazon-ecs-agent/agent/ecr/model/ecr"
	"github.com/aws/amazon-ecs-agent/agent/engine/dockerclient"
	"github.com/aws/amazon-ecs-agent/agent/engine/dockerclient/mocks"
	"github.com/aws/amazon-ecs-agent/agent/engine/dockeriface/mocks"
	"github.com/aws/amazon-ecs-agent/agent/engine/emptyvolume"
	"github.com/aws/amazon-ecs-agent/agent/utils/ttime/mocks"
	"github.com/stretchr/testify/require"
)

// xContainerShortTimeout is a short duration intended to be used by the
// docker client APIs that test if the underlying context gets canceled
// upon the expiration of the timeout duration.
const xContainerShortTimeout = 1 * time.Millisecond

func defaultTestConfig() *config.Config {
	cfg, _ := config.NewConfig(ec2.NewBlackholeEC2MetadataClient())
	return cfg
}

func dockerClientSetup(t *testing.T) (
	*mock_dockeriface.MockClient,
	*dockerGoClient,
	*mock_ttime.MockTime,
	*gomock.Controller,
	*mock_ecr.MockECRFactory,
	func()) {
	return dockerClientSetupWithConfig(t, config.DefaultConfig())
}

func dockerClientSetupWithConfig(t *testing.T, conf config.Config) (
	*mock_dockeriface.MockClient,
	*dockerGoClient,
	*mock_ttime.MockTime,
	*gomock.Controller,
	*mock_ecr.MockECRFactory,
	func()) {
	ctrl := gomock.NewController(t)
	mockDocker := mock_dockeriface.NewMockClient(ctrl)
	mockDocker.EXPECT().Ping().AnyTimes().Return(nil)
	factory := mock_dockerclient.NewMockFactory(ctrl)
	factory.EXPECT().GetDefaultClient().AnyTimes().Return(mockDocker, nil)
	mockTime := mock_ttime.NewMockTime(ctrl)

	conf.EngineAuthData = config.NewSensitiveRawMessage([]byte{})
	client, _ := NewDockerGoClient(factory, &conf)
	goClient, _ := client.(*dockerGoClient)
	ecrClientFactory := mock_ecr.NewMockECRFactory(ctrl)
	goClient.ecrClientFactory = ecrClientFactory
	goClient._time = mockTime
	return mockDocker, goClient, mockTime, ctrl, ecrClientFactory, ctrl.Finish
}

type pullImageOptsMatcher struct {
	image string
}

func (matcher *pullImageOptsMatcher) String() string {
	return "matches " + matcher.image
}

func (matcher *pullImageOptsMatcher) Matches(x interface{}) bool {
	return matcher.image == x.(docker.PullImageOptions).Repository
}

func TestPullImageOutputTimeout(t *testing.T) {
	mockDocker, client, testTime, _, _, done := dockerClientSetup(t)
	defer done()

	pullBeginTimeout := make(chan time.Time)
	testTime.EXPECT().After(dockerPullBeginTimeout).Return(pullBeginTimeout).MinTimes(1)
	testTime.EXPECT().After(pullImageTimeout).MinTimes(1)
	wait := sync.WaitGroup{}
	wait.Add(1)
	// multiple invocations will happen due to retries, but all should timeout
	mockDocker.EXPECT().PullImage(&pullImageOptsMatcher{"image:latest"}, gomock.Any()).Do(func(x, y interface{}) {
		pullBeginTimeout <- time.Now()
		wait.Wait()
		// Don't return, verify timeout happens
	}).Times(maximumPullRetries) // expected number of retries

	metadata := client.PullImage("image", nil)
	if metadata.Error == nil {
		t.Error("Expected error for pull timeout")
	}
	if metadata.Error.(api.NamedError).ErrorName() != "DockerTimeoutError" {
		t.Error("Wrong error type")
	}

	// cleanup
	wait.Done()
}

func TestPullImageGlobalTimeout(t *testing.T) {
	mockDocker, client, testTime, _, _, done := dockerClientSetup(t)
	defer done()

	pullBeginTimeout := make(chan time.Time, 1)
	testTime.EXPECT().After(dockerPullBeginTimeout).Return(pullBeginTimeout)
	pullTimeout := make(chan time.Time, 1)
	testTime.EXPECT().After(pullImageTimeout).Return(pullTimeout)
	wait := sync.WaitGroup{}
	wait.Add(1)
	mockDocker.EXPECT().PullImage(&pullImageOptsMatcher{"image:latest"}, gomock.Any()).Do(func(x, y interface{}) {
		opts, ok := x.(docker.PullImageOptions)
		if !ok {
			t.Error("Cannot cast argument to PullImageOptions")
		}
		io.WriteString(opts.OutputStream, "string\n")
		pullBeginTimeout <- time.Now()
		pullTimeout <- time.Now()
		wait.Wait()
		// Don't return, verify timeout happens
	})

	metadata := client.PullImage("image", nil)
	if metadata.Error == nil {
		t.Error("Expected error for pull timeout")
	}
	if metadata.Error.(api.NamedError).ErrorName() != "DockerTimeoutError" {
		t.Error("Wrong error type")
	}

	testTime.EXPECT().After(dockerPullBeginTimeout)
	testTime.EXPECT().After(pullImageTimeout)
	mockDocker.EXPECT().PullImage(&pullImageOptsMatcher{"image2:latest"}, gomock.Any())
	_ = client.PullImage("image2", nil)

	// cleanup
	wait.Done()
}

func TestPullImage(t *testing.T) {
	mockDocker, client, testTime, _, _, done := dockerClientSetup(t)
	defer done()

	testTime.EXPECT().After(gomock.Any()).AnyTimes()
	mockDocker.EXPECT().PullImage(&pullImageOptsMatcher{"image:latest"}, gomock.Any()).Return(nil)

	metadata := client.PullImage("image", nil)
	assert.NoError(t, metadata.Error, "Expected pull to succeed")
}

func TestPullImageTag(t *testing.T) {
	mockDocker, client, testTime, _, _, done := dockerClientSetup(t)
	defer done()

	testTime.EXPECT().After(gomock.Any()).AnyTimes()
	mockDocker.EXPECT().PullImage(&pullImageOptsMatcher{"image:mytag"}, gomock.Any()).Return(nil)

	metadata := client.PullImage("image:mytag", nil)
	assert.NoError(t, metadata.Error, "Expected pull to succeed")
}

func TestPullImageDigest(t *testing.T) {
	mockDocker, client, testTime, _, _, done := dockerClientSetup(t)
	defer done()

	testTime.EXPECT().After(gomock.Any()).AnyTimes()
	mockDocker.EXPECT().PullImage(
		&pullImageOptsMatcher{"image@sha256:bc8813ea7b3603864987522f02a76101c17ad122e1c46d790efc0fca78ca7bfb"},
		gomock.Any(),
	).Return(nil)

	metadata := client.PullImage("image@sha256:bc8813ea7b3603864987522f02a76101c17ad122e1c46d790efc0fca78ca7bfb", nil)
	assert.NoError(t, metadata.Error, "Expected pull to succeed")
}

<<<<<<< HEAD
func TestPullEmptyvolumeImage(t *testing.T) {
	mockDocker, client, testTime, _, _, done := dockerClientSetup(t)
	defer done()

	// The special emptyvolume image leads to a create, not pull
	testTime.EXPECT().After(gomock.Any()).AnyTimes()
	gomock.InOrder(
		mockDocker.EXPECT().InspectImage(emptyvolume.Image+":"+emptyvolume.Tag).Return(nil, errors.New("Does not exist")),
		mockDocker.EXPECT().ImportImage(gomock.Any()).Do(func(x interface{}) {
			req := x.(docker.ImportImageOptions)
			require.Equal(t, emptyvolume.Image, req.Repository, "expected empty volume repository")
			require.Equal(t, emptyvolume.Tag, req.Tag, "expected empty volume tag")
		}),
	)

	metadata := client.PullImage(emptyvolume.Image+":"+emptyvolume.Tag, nil)
	assert.NoError(t, metadata.Error, "Expected pull to succeed")
}

func TestPullExistingEmptyvolumeImage(t *testing.T) {
	mockDocker, client, testTime, _, _, done := dockerClientSetup(t)
	defer done()

	// The special emptyvolume image leads to a create only if it doesn't exist
	testTime.EXPECT().After(gomock.Any()).AnyTimes()
	gomock.InOrder(
		mockDocker.EXPECT().InspectImage(emptyvolume.Image+":"+emptyvolume.Tag).Return(&docker.Image{}, nil),
	)

	metadata := client.PullImage(emptyvolume.Image+":"+emptyvolume.Tag, nil)
	assert.NoError(t, metadata.Error, "Expected pull to succeed")
}

=======
>>>>>>> d09c3a24
func TestPullImageECRSuccess(t *testing.T) {
	ctrl := gomock.NewController(t)
	defer ctrl.Finish()
	mockDocker := mock_dockeriface.NewMockClient(ctrl)
	mockDocker.EXPECT().Ping().AnyTimes().Return(nil)
	factory := mock_dockerclient.NewMockFactory(ctrl)
	factory.EXPECT().GetDefaultClient().AnyTimes().Return(mockDocker, nil)
	client, _ := NewDockerGoClient(factory, defaultTestConfig())
	goClient, _ := client.(*dockerGoClient)
	ecrClientFactory := mock_ecr.NewMockECRFactory(ctrl)
	ecrClient := mock_ecr.NewMockECRClient(ctrl)
	mockTime := mock_ttime.NewMockTime(ctrl)
	goClient.ecrClientFactory = ecrClientFactory
	goClient._time = mockTime

	mockTime.EXPECT().After(gomock.Any()).AnyTimes()

	registryID := "123456789012"
	region := "eu-west-1"
	endpointOverride := "my.endpoint"
	authData := &api.RegistryAuthenticationData{
		Type: "ecr",
		ECRAuthData: &api.ECRAuthData{
			RegistryID:       registryID,
			Region:           region,
			EndpointOverride: endpointOverride,
		},
	}
	imageEndpoint := "registry.endpoint"
	image := imageEndpoint + "/myimage:tag"
	username := "username"
	password := "password"
	dockerAuthConfiguration := docker.AuthConfiguration{
		Username:      username,
		Password:      password,
		ServerAddress: "https://" + imageEndpoint,
	}

	ecrClientFactory.EXPECT().GetClient(authData.ECRAuthData).Return(ecrClient, nil)
	ecrClient.EXPECT().GetAuthorizationToken(registryID).Return(
		&ecrapi.AuthorizationData{
			ProxyEndpoint:      aws.String("https://" + imageEndpoint),
			AuthorizationToken: aws.String(base64.StdEncoding.EncodeToString([]byte(username + ":" + password))),
		}, nil)

	mockDocker.EXPECT().PullImage(
		&pullImageOptsMatcher{image},
		dockerAuthConfiguration,
	).Return(nil)

	metadata := client.PullImage(image, authData)
	assert.NoError(t, metadata.Error, "Expected pull to succeed")
}

func TestPullImageECRAuthFail(t *testing.T) {
	ctrl := gomock.NewController(t)
	defer ctrl.Finish()
	mockDocker := mock_dockeriface.NewMockClient(ctrl)
	mockDocker.EXPECT().Ping().AnyTimes().Return(nil)
	factory := mock_dockerclient.NewMockFactory(ctrl)
	factory.EXPECT().GetDefaultClient().AnyTimes().Return(mockDocker, nil)
	client, _ := NewDockerGoClient(factory, defaultTestConfig())
	goClient, _ := client.(*dockerGoClient)
	ecrClientFactory := mock_ecr.NewMockECRFactory(ctrl)
	ecrClient := mock_ecr.NewMockECRClient(ctrl)
	mockTime := mock_ttime.NewMockTime(ctrl)
	goClient.ecrClientFactory = ecrClientFactory
	goClient._time = mockTime

	mockTime.EXPECT().After(gomock.Any()).AnyTimes()

	registryID := "123456789012"
	region := "eu-west-1"
	endpointOverride := "my.endpoint"
	authData := &api.RegistryAuthenticationData{
		Type: "ecr",
		ECRAuthData: &api.ECRAuthData{
			RegistryID:       registryID,
			Region:           region,
			EndpointOverride: endpointOverride,
		},
	}
	imageEndpoint := "registry.endpoint"
	image := imageEndpoint + "/myimage:tag"

	// no retries for this error
	ecrClientFactory.EXPECT().GetClient(authData.ECRAuthData).Return(ecrClient, nil)
	ecrClient.EXPECT().GetAuthorizationToken(gomock.Any()).Return(nil, errors.New("test error"))

	metadata := client.PullImage(image, authData)
	assert.Error(t, metadata.Error, "expected pull to fail")
}

func TestImportLocalEmptyVolumeImage(t *testing.T) {
	mockDocker, client, testTime, done := dockerClientSetup(t)
	defer done()

	// The special emptyvolume image leads to a create, not pull
	testTime.EXPECT().After(gomock.Any()).AnyTimes()
	gomock.InOrder(
		mockDocker.EXPECT().InspectImage(emptyvolume.Image+":"+emptyvolume.Tag).Return(nil, errors.New("Does not exist")),
		mockDocker.EXPECT().ImportImage(gomock.Any()).Do(func(x interface{}) {
			req := x.(docker.ImportImageOptions)
			require.Equal(t, emptyvolume.Image, req.Repository, "expected empty volume repository")
			require.Equal(t, emptyvolume.Tag, req.Tag, "expected empty volume tag")
		}),
	)

	metadata := client.ImportLocalEmptyVolumeImage()
	assert.NoError(t, metadata.Error, "Expected import to succeed")
}

func TestImportLocalEmptyVolumeImageExisting(t *testing.T) {
	mockDocker, client, testTime, done := dockerClientSetup(t)
	defer done()

	// The special emptyvolume image leads to a create only if it doesn't exist
	testTime.EXPECT().After(gomock.Any()).AnyTimes()
	gomock.InOrder(
		mockDocker.EXPECT().InspectImage(emptyvolume.Image+":"+emptyvolume.Tag).Return(&docker.Image{}, nil),
	)

	metadata := client.ImportLocalEmptyVolumeImage()
	assert.NoError(t, metadata.Error, "Expected import to succeed")
}

func TestCreateContainerTimeout(t *testing.T) {
	mockDocker, client, _, _, _, done := dockerClientSetup(t)
	defer done()

	warp := make(chan time.Time)
	wait := &sync.WaitGroup{}
	wait.Add(1)
	config := docker.CreateContainerOptions{Config: &docker.Config{Memory: 100}, Name: "containerName"}
	mockDocker.EXPECT().CreateContainer(gomock.Any()).Do(func(x interface{}) {
		warp <- time.Now()
		wait.Wait()
		// Don't return, verify timeout happens
	})
	metadata := client.CreateContainer(config.Config, nil, config.Name, xContainerShortTimeout)
	assert.Error(t, metadata.Error, "expected error for pull timeout")
	assert.Equal(t, "DockerTimeoutError", metadata.Error.(api.NamedError).ErrorName())
	wait.Done()
}

func TestCreateContainerInspectTimeout(t *testing.T) {
	mockDocker, client, _, _, _, done := dockerClientSetup(t)
	defer done()

	wait := &sync.WaitGroup{}
	wait.Add(1)
	config := docker.CreateContainerOptions{Config: &docker.Config{Memory: 100}, Name: "containerName"}
	gomock.InOrder(
		mockDocker.EXPECT().CreateContainer(gomock.Any()).Do(func(opts docker.CreateContainerOptions) {
			if !reflect.DeepEqual(opts.Config, config.Config) {
				t.Errorf("Mismatch in create container config, %v != %v", opts.Config, config.Config)
			}
			if opts.Name != config.Name {
				t.Errorf("Mismatch in create container options, %s != %s", opts.Name, config.Name)
			}
		}).Return(&docker.Container{ID: "id"}, nil),
		mockDocker.EXPECT().InspectContainerWithContext("id", gomock.Any()).Return(nil, &DockerTimeoutError{}),
	)
	metadata := client.CreateContainer(config.Config, nil, config.Name, 1*time.Second)
	if metadata.DockerID != "id" {
		t.Error("Expected ID to be set even if inspect failed; was " + metadata.DockerID)
	}
	if metadata.Error == nil {
		t.Error("Expected error for inspect timeout")
	}
	wait.Done()
}

func TestCreateContainer(t *testing.T) {
	mockDocker, client, _, _, _, done := dockerClientSetup(t)
	defer done()

	config := docker.CreateContainerOptions{Config: &docker.Config{Memory: 100}, Name: "containerName"}
	gomock.InOrder(
		mockDocker.EXPECT().CreateContainer(gomock.Any()).Do(func(opts docker.CreateContainerOptions) {
			if !reflect.DeepEqual(opts.Config, config.Config) {
				t.Errorf("Mismatch in create container config, %v != %v", opts.Config, config.Config)
			}
			if opts.Name != config.Name {
				t.Errorf("Mismatch in create container options, %s != %s", opts.Name, config.Name)
			}
		}).Return(&docker.Container{ID: "id"}, nil),
		mockDocker.EXPECT().InspectContainerWithContext("id", gomock.Any()).Return(&docker.Container{ID: "id"}, nil),
	)
	metadata := client.CreateContainer(config.Config, nil, config.Name, 1*time.Second)
	if metadata.Error != nil {
		t.Error("Did not expect error")
	}
	if metadata.DockerID != "id" {
		t.Error("Wrong id")
	}
	if metadata.ExitCode != nil {
		t.Error("Expected a created container to not have an exit code")
	}
}

func TestStartContainerTimeout(t *testing.T) {
	mockDocker, client, _, _, _, done := dockerClientSetup(t)
	defer done()

	testDone := make(chan struct{})
	wait := &sync.WaitGroup{}
	wait.Add(1)
	mockDocker.EXPECT().StartContainerWithContext("id", nil, gomock.Any()).Do(func(x, y, z interface{}) {
		wait.Wait() // wait until timeout happens
		close(testDone)
	})
	// TODO This should be MaxTimes(1) after we update gomock
	mockDocker.EXPECT().InspectContainerWithContext("id", gomock.Any()).Return(nil, errors.New("test error")).AnyTimes()
	metadata := client.StartContainer("id", xContainerShortTimeout)
	assert.NotNil(t, metadata.Error, "Expected error for pull timeout")
	assert.Equal(t, "DockerTimeoutError", metadata.Error.(api.NamedError).ErrorName(), "Wrong error type")
	wait.Done()
	<-testDone
}

func TestStartContainer(t *testing.T) {
	mockDocker, client, _, _, _, done := dockerClientSetup(t)
	defer done()

	gomock.InOrder(
		mockDocker.EXPECT().StartContainerWithContext("id", nil, gomock.Any()).Return(nil),
		mockDocker.EXPECT().InspectContainerWithContext("id", gomock.Any()).Return(&docker.Container{ID: "id"}, nil),
	)
	metadata := client.StartContainer("id", startContainerTimeout)
	if metadata.Error != nil {
		t.Error("Did not expect error")
	}
	if metadata.DockerID != "id" {
		t.Error("Wrong id")
	}
}

func TestStopContainerTimeout(t *testing.T) {
	cfg := config.DefaultConfig()
	cfg.DockerStopTimeout = xContainerShortTimeout
	mockDocker, client, _, _, _, done := dockerClientSetupWithConfig(t, cfg)
	defer done()

	warp := make(chan time.Time)
	wait := &sync.WaitGroup{}
	wait.Add(1)
	mockDocker.EXPECT().StopContainerWithContext("id", uint(client.config.DockerStopTimeout/time.Second), gomock.Any()).Do(func(x, y, z interface{}) {
		warp <- time.Now()
		wait.Wait()
		// Don't return, verify timeout happens
	})
	metadata := client.StopContainer("id", xContainerShortTimeout)
	if metadata.Error == nil {
		t.Error("Expected error for pull timeout")
	}
	if metadata.Error.(api.NamedError).ErrorName() != "DockerTimeoutError" {
		t.Error("Wrong error type")
	}
	wait.Done()
}

func TestStopContainer(t *testing.T) {
	mockDocker, client, _, _, _, done := dockerClientSetup(t)
	defer done()

	gomock.InOrder(
		mockDocker.EXPECT().StopContainerWithContext("id", uint(client.config.DockerStopTimeout/time.Second), gomock.Any()).Return(nil),
		mockDocker.EXPECT().InspectContainerWithContext("id", gomock.Any()).Return(&docker.Container{ID: "id", State: docker.State{ExitCode: 10}}, nil),
	)
	metadata := client.StopContainer("id", stopContainerTimeout)
	if metadata.Error != nil {
		t.Error("Did not expect error")
	}
	if metadata.DockerID != "id" {
		t.Error("Wrong id")
	}
}

func TestInspectContainerTimeout(t *testing.T) {
	mockDocker, client, _, _, _, done := dockerClientSetup(t)
	defer done()

	warp := make(chan time.Time)
	wait := &sync.WaitGroup{}
	wait.Add(1)
	mockDocker.EXPECT().InspectContainerWithContext("id", gomock.Any()).Do(func(x, ctx interface{}) {
		warp <- time.Now()
		wait.Wait()
		// Don't return, verify timeout happens
	})
	_, err := client.InspectContainer("id", xContainerShortTimeout)
	if err == nil {
		t.Error("Expected error for inspect timeout")
	}
	if err.(api.NamedError).ErrorName() != "DockerTimeoutError" {
		t.Error("Wrong error type")
	}
	wait.Done()
}

func TestInspectContainer(t *testing.T) {
	mockDocker, client, _, _, _, done := dockerClientSetup(t)
	defer done()

	containerOutput := docker.Container{ID: "id", State: docker.State{ExitCode: 10}}
	gomock.InOrder(
		mockDocker.EXPECT().InspectContainerWithContext("id", gomock.Any()).Return(&containerOutput, nil),
	)
	container, err := client.InspectContainer("id", inspectContainerTimeout)
	if err != nil {
		t.Error("Did not expect error")
	}
	if !reflect.DeepEqual(&containerOutput, container) {
		t.Fatal("Did not match expected output")
	}
}

func TestContainerEvents(t *testing.T) {
	mockDocker, client, _, _, _, done := dockerClientSetup(t)
	defer done()

	var events chan<- *docker.APIEvents
	mockDocker.EXPECT().AddEventListener(gomock.Any()).Do(func(x interface{}) {
		events = x.(chan<- *docker.APIEvents)
	})

	dockerEvents, err := client.ContainerEvents(context.TODO())
	if err != nil {
		t.Fatal("Could not get container events")
	}

	mockDocker.EXPECT().InspectContainerWithContext("containerId", gomock.Any()).Return(
		&docker.Container{
			ID: "containerId",
		},
		nil)
	go func() {
		events <- &docker.APIEvents{Type: "container", ID: "containerId", Status: "create"}
	}()

	event := <-dockerEvents
	if event.DockerID != "containerId" {
		t.Error("Wrong docker id")
	}
	if event.Status != api.ContainerCreated {
		t.Error("Wrong status")
	}

	container := &docker.Container{
		ID: "cid2",
		NetworkSettings: &docker.NetworkSettings{
			Ports: map[docker.Port][]docker.PortBinding{
				"80/tcp": {{HostPort: "9001"}},
			},
		},
		Volumes: map[string]string{"/host/path": "/container/path"},
	}
	mockDocker.EXPECT().InspectContainerWithContext("cid2", gomock.Any()).Return(container, nil)
	go func() {
		events <- &docker.APIEvents{Type: "container", ID: "cid2", Status: "start"}
	}()
	event = <-dockerEvents
	if event.DockerID != "cid2" {
		t.Error("Wrong docker id")
	}
	if event.Status != api.ContainerRunning {
		t.Error("Wrong status")
	}
	if event.PortBindings[0].ContainerPort != 80 || event.PortBindings[0].HostPort != 9001 {
		t.Error("Incorrect port bindings")
	}
	if event.Volumes["/host/path"] != "/container/path" {
		t.Error("Incorrect volume mapping")
	}

	for i := 0; i < 2; i++ {
		stoppedContainer := &docker.Container{
			ID: "cid3" + strconv.Itoa(i),
			State: docker.State{
				FinishedAt: time.Now(),
				ExitCode:   20,
			},
		}
		mockDocker.EXPECT().InspectContainerWithContext("cid3"+strconv.Itoa(i), gomock.Any()).Return(stoppedContainer, nil)
	}
	go func() {
		events <- &docker.APIEvents{Type: "container", ID: "cid30", Status: "stop"}
		events <- &docker.APIEvents{Type: "container", ID: "cid31", Status: "die"}
	}()

	for i := 0; i < 2; i++ {
		anEvent := <-dockerEvents
		if anEvent.DockerID != "cid3"+strconv.Itoa(i) {
			t.Error("Wrong container id: " + anEvent.DockerID)
		}
		if anEvent.Status != api.ContainerStopped {
			t.Error("Should be stopped")
		}
		if *anEvent.ExitCode != 20 {
			t.Error("Incorrect exit code")
		}
	}

	// Verify the following events do not translate into our event stream

	//
	// Docker 1.8.3 sends the full command appended to exec_create and exec_start
	// events. Test that we ignore there as well..
	//
	ignore := []string{
		"pause",
		"exec_create",
		"exec_create: /bin/bash",
		"exec_start",
		"exec_start: /bin/bash",
		"top",
		"attach",
		"export",
		"pull",
		"push",
		"tag",
		"untag",
		"import",
		"delete",
		"oom",
		"kill",
	}
	for _, eventStatus := range ignore {
		events <- &docker.APIEvents{Type: "container", ID: "123", Status: eventStatus}
		select {
		case <-dockerEvents:
			t.Error("No event should be available for " + eventStatus)
		default:
		}
	}

	// Verify only the container type event will translate to our event stream
	// Events type: network, image, volume, daemon, plugins won't be handled
	ignoreEventType := map[string]string{
		"network": "connect",
		"image":   "pull",
		"volume":  "create",
		"plugin":  "install",
		"daemon":  "reload",
	}

	for eventType, eventStatus := range ignoreEventType {
		events <- &docker.APIEvents{Type: eventType, ID: "123", Status: eventStatus}
		select {
		case <-dockerEvents:
			t.Errorf("No event should be available for %v", eventType)
		default:
		}
	}
}

func TestDockerVersion(t *testing.T) {
	mockDocker, client, _, _, _, done := dockerClientSetup(t)
	defer done()

	mockDocker.EXPECT().Version().Return(&docker.Env{"Version=1.6.0"}, nil)

	str, err := client.Version()
	if err != nil {
		t.Error(err)
	}
	if str != "1.6.0" {
		t.Error("Got unexpected version string: " + str)
	}
}

func TestListContainers(t *testing.T) {
	mockDocker, client, _, _, _, done := dockerClientSetup(t)
	defer done()

	containers := []docker.APIContainers{{ID: "id"}}
	mockDocker.EXPECT().ListContainers(gomock.Any()).Return(containers, nil)
	response := client.ListContainers(true, ListContainersTimeout)
	if response.Error != nil {
		t.Error("Did not expect error")
	}

	containerIds := response.DockerIDs
	if len(containerIds) != 1 {
		t.Error("Unexpected number of containers in list: ", len(containerIds))
	}

	if containerIds[0] != "id" {
		t.Error("Unexpected container id in the list: ", containerIds[0])
	}
}

func TestListContainersTimeout(t *testing.T) {
	mockDocker, client, _, _, _, done := dockerClientSetup(t)
	defer done()

	warp := make(chan time.Time)
	wait := &sync.WaitGroup{}
	wait.Add(1)
	mockDocker.EXPECT().ListContainers(gomock.Any()).Do(func(x interface{}) {
		warp <- time.Now()
		wait.Wait()
		// Don't return, verify timeout happens
	})
	response := client.ListContainers(true, xContainerShortTimeout)
	if response.Error == nil {
		t.Error("Expected error for pull timeout")
	}
	if response.Error.(api.NamedError).ErrorName() != "DockerTimeoutError" {
		t.Error("Wrong error type")
	}
	<-warp
	wait.Done()
}

func TestPingFailError(t *testing.T) {
	ctrl := gomock.NewController(t)
	defer ctrl.Finish()
	mockDocker := mock_dockeriface.NewMockClient(ctrl)
	mockDocker.EXPECT().Ping().Return(errors.New("err"))
	factory := mock_dockerclient.NewMockFactory(ctrl)
	factory.EXPECT().GetDefaultClient().Return(mockDocker, nil)
	_, err := NewDockerGoClient(factory, defaultTestConfig())
	if err == nil {
		t.Fatal("Expected ping error to result in constructor fail")
	}
}

func TestUsesVersionedClient(t *testing.T) {
	ctrl := gomock.NewController(t)
	defer ctrl.Finish()
	mockDocker := mock_dockeriface.NewMockClient(ctrl)
	mockDocker.EXPECT().Ping().Return(nil)
	factory := mock_dockerclient.NewMockFactory(ctrl)
	factory.EXPECT().GetDefaultClient().Return(mockDocker, nil)
	client, err := NewDockerGoClient(factory, defaultTestConfig())
	if err != nil {
		t.Fatal(err)
	}

	vclient := client.WithVersion(dockerclient.DockerVersion("1.20"))

	factory.EXPECT().GetClient(dockerclient.DockerVersion("1.20")).Times(2).Return(mockDocker, nil)
	mockDocker.EXPECT().StartContainerWithContext(gomock.Any(), gomock.Any(), gomock.Any()).Return(nil)
	mockDocker.EXPECT().InspectContainerWithContext(gomock.Any(), gomock.Any()).Return(nil, errors.New("err"))

	vclient.StartContainer("foo", startContainerTimeout)
}

func TestUnavailableVersionError(t *testing.T) {
	ctrl := gomock.NewController(t)
	defer ctrl.Finish()
	mockDocker := mock_dockeriface.NewMockClient(ctrl)
	mockDocker.EXPECT().Ping().Return(nil)
	factory := mock_dockerclient.NewMockFactory(ctrl)
	factory.EXPECT().GetDefaultClient().Return(mockDocker, nil)
	client, err := NewDockerGoClient(factory, defaultTestConfig())
	if err != nil {
		t.Fatal(err)
	}

	vclient := client.WithVersion(dockerclient.DockerVersion("1.21"))

	factory.EXPECT().GetClient(dockerclient.DockerVersion("1.21")).Times(1).Return(nil, errors.New("Cannot get client"))

	metadata := vclient.StartContainer("foo", startContainerTimeout)

	if metadata.Error == nil {
		t.Fatal("Expected error, didn't get one")
	}
	if namederr, ok := metadata.Error.(api.NamedError); ok {
		if namederr.ErrorName() != "CannotGetDockerclientError" {
			t.Fatal("Wrong error name, expected CannotGetDockerclientError but got " + namederr.ErrorName())
		}
	} else {
		t.Fatal("Error was not a named error")
	}
}

func TestStatsNormalExit(t *testing.T) {
	mockDocker, client, _, _, _, done := dockerClientSetup(t)
	defer done()
	time1 := time.Now()
	time2 := time1.Add(1 * time.Second)
	mockDocker.EXPECT().Stats(gomock.Any()).Do(func(x interface{}) {
		opts := x.(docker.StatsOptions)
		defer close(opts.Stats)
		if opts.ID != "foo" {
			t.Fatalf("Expected ID foo, got %s", opts.ID)
		}
		if opts.Stream != true {
			t.Fatal("Expected stream to be true")
		}
		opts.Stats <- &docker.Stats{
			Read: time1,
		}
		opts.Stats <- &docker.Stats{
			Read: time2,
		}
	})
	ctx := context.TODO()
	stats, err := client.Stats("foo", ctx)
	if err != nil {
		t.Fatal(err)
	}
	stat := <-stats
	checkStatRead(t, stat, time1)
	stat = <-stats
	checkStatRead(t, stat, time2)
	stat = <-stats
	if stat != nil {
		t.Fatal("Expected stat to be nil")
	}
}

func checkStatRead(t *testing.T, stat *docker.Stats, read time.Time) {
	if stat.Read != read {
		t.Fatalf("Expected %v, but was %v", read, stat.Read)
	}
}

func TestStatsClosed(t *testing.T) {
	mockDocker, client, _, _, _, done := dockerClientSetup(t)
	defer done()
	time1 := time.Now()
	mockDocker.EXPECT().Stats(gomock.Any()).Do(func(x interface{}) {
		opts := x.(docker.StatsOptions)
		defer close(opts.Stats)
		if opts.ID != "foo" {
			t.Fatalf("Expected ID foo, got %s", opts.ID)
		}
		if opts.Stream != true {
			t.Fatal("Expected stream to be true")
		}
		for i := 0; true; i++ {
			select {
			case <-opts.Context.Done():
				t.Logf("Received cancel after %d iterations", i)
				return
			default:
				opts.Stats <- &docker.Stats{
					Read: time1.Add(time.Duration(i) * time.Second),
				}
			}
		}
	})
	ctx, cancel := context.WithCancel(context.TODO())
	stats, err := client.Stats("foo", ctx)
	if err != nil {
		t.Fatal(err)
	}
	stat := <-stats
	checkStatRead(t, stat, time1)
	stat = <-stats
	checkStatRead(t, stat, time1.Add(time.Second))
	cancel()
	// drain
	for {
		stat = <-stats
		if stat == nil {
			break
		}
	}
}

func TestStatsErrorReading(t *testing.T) {
	mockDocker, client, _, _, _, done := dockerClientSetup(t)
	defer done()
	mockDocker.EXPECT().Stats(gomock.Any()).Do(func(x interface{}) error {
		opts := x.(docker.StatsOptions)
		close(opts.Stats)
		return errors.New("test error")
	})
	ctx := context.TODO()
	stats, err := client.Stats("foo", ctx)
	if err != nil {
		t.Fatal(err)
	}
	stat := <-stats
	if stat != nil {
		t.Fatal("Expected stat to be nil")
	}
}

func TestStatsClientError(t *testing.T) {
	ctrl := gomock.NewController(t)
	defer ctrl.Finish()
	factory := mock_dockerclient.NewMockFactory(ctrl)
	factory.EXPECT().GetDefaultClient().Return(nil, errors.New("No client"))
	client := &dockerGoClient{
		clientFactory: factory,
	}
	ctx := context.TODO()
	_, err := client.Stats("foo", ctx)
	if err == nil {
		t.Fatal("Expected error with nil docker client")
	}
}

func TestRemoveImageTimeout(t *testing.T) {
	mockDocker, client, _, _, _, done := dockerClientSetup(t)
	defer done()

	wait := sync.WaitGroup{}
	wait.Add(1)
	mockDocker.EXPECT().RemoveImage("image").Do(func(x interface{}) {
		wait.Wait()
	})
	err := client.RemoveImage("image", 2*time.Millisecond)
	if err == nil {
		t.Errorf("Expected error for remove image timeout")
	}
	wait.Done()
}

func TestRemoveImage(t *testing.T) {
	mockDocker, client, testTime, _, _, done := dockerClientSetup(t)
	defer done()

	testTime.EXPECT().After(gomock.Any()).AnyTimes()
	mockDocker.EXPECT().RemoveImage("image").Return(nil)
	err := client.RemoveImage("image", 2*time.Millisecond)
	if err != nil {
		t.Errorf("Did not expect error, err: %v", err)
	}
}

func TestContainerMetadataWorkaroundIssue27601(t *testing.T) {
	mockDocker, client, _, _, _, done := dockerClientSetup(t)
	defer done()

	mockDocker.EXPECT().InspectContainerWithContext("id", gomock.Any()).Return(&docker.Container{
		Mounts: []docker.Mount{{
			Destination: "destination1",
			Source:      "source1",
		}, {
			Destination: "destination2",
			Source:      "source2",
		}},
	}, nil)
	metadata := client.containerMetadata("id")
	assert.Equal(t, map[string]string{"destination1": "source1", "destination2": "source2"}, metadata.Volumes)
}

func TestLoadImageHappyPath(t *testing.T) {
	mockDocker, client, _, _, _, done := dockerClientSetup(t)
	defer done()

	mockDocker.EXPECT().LoadImage(gomock.Any()).Return(nil)

	err := client.LoadImage(nil, time.Second)
	assert.NoError(t, err)
}

func TestLoadImageTimeoutError(t *testing.T) {
	mockDocker, client, _, _, _, done := dockerClientSetup(t)
	defer done()

	wait := sync.WaitGroup{}
	wait.Add(1)
	mockDocker.EXPECT().LoadImage(gomock.Any()).Do(func(x interface{}) {
		wait.Wait()
	})

	err := client.LoadImage(nil, time.Millisecond)
	assert.Error(t, err)
	_, ok := err.(*DockerTimeoutError)
	assert.True(t, ok)
	wait.Done()
}

// TestECRAuthCache tests the client will use cached docker auth if pulling
// from same registry on ecr with default instance profile
func TestECRAuthCacheWithoutExecutionRole(t *testing.T) {
	mockDocker, client, mockTime, ctrl, ecrClientFactory, done := dockerClientSetup(t)
	defer done()

	mockTime.EXPECT().After(gomock.Any()).AnyTimes()
	ecrClient := mock_ecr.NewMockECRClient(ctrl)

	region := "eu-west-1"
	registryID := "1234567890"
	endpointOverride := "my.endpoint"
	imageEndpoint := "registry.endpoint"
	image := imageEndpoint + "myimage:tag"
	authData := &api.RegistryAuthenticationData{
		Type: "ecr",
		ECRAuthData: &api.ECRAuthData{
			RegistryID:       registryID,
			Region:           region,
			EndpointOverride: endpointOverride,
		},
	}

	username := "username"
	password := "password"

	ecrClientFactory.EXPECT().GetClient(authData.ECRAuthData).Return(ecrClient, nil).Times(1)
	ecrClient.EXPECT().GetAuthorizationToken(registryID).Return(
		&ecrapi.AuthorizationData{
			ProxyEndpoint:      aws.String("https://" + imageEndpoint),
			AuthorizationToken: aws.String(base64.StdEncoding.EncodeToString([]byte(username + ":" + password))),
			ExpiresAt:          aws.Time(time.Now().Add(10 * time.Hour)),
		}, nil).Times(1)
	mockDocker.EXPECT().PullImage(gomock.Any(), gomock.Any()).Return(nil).Times(4)

	metadata := client.PullImage(image, authData)
	assert.NoError(t, metadata.Error, "Expected pull to succeed")

	// Pull from the same registry shouldn't expect ecr client call
	metadata = client.PullImage(image+"2", authData)
	assert.NoError(t, metadata.Error, "Expected pull to succeed")

	// Pull from the same registry shouldn't expect ecr client call
	metadata = client.PullImage(image+"3", authData)
	assert.NoError(t, metadata.Error, "Expected pull to succeed")

	// Pull from the same registry shouldn't expect ecr client call
	metadata = client.PullImage(image+"4", authData)
	assert.NoError(t, metadata.Error, "Expected pull to succeed")
}

// TestECRAuthCacheForDifferentRegistry tests the client will call ecr client to get docker
// auth for different registry
func TestECRAuthCacheForDifferentRegistry(t *testing.T) {
	mockDocker, client, mockTime, ctrl, ecrClientFactory, done := dockerClientSetup(t)
	defer done()

	mockTime.EXPECT().After(gomock.Any()).AnyTimes()
	ecrClient := mock_ecr.NewMockECRClient(ctrl)

	region := "eu-west-1"
	registryID := "1234567890"
	endpointOverride := "my.endpoint"
	imageEndpoint := "registry.endpoint"
	image := imageEndpoint + "/myimage:tag"
	authData := &api.RegistryAuthenticationData{
		Type: "ecr",
		ECRAuthData: &api.ECRAuthData{
			RegistryID:       registryID,
			Region:           region,
			EndpointOverride: endpointOverride,
		},
	}

	username := "username"
	password := "password"

	ecrClientFactory.EXPECT().GetClient(authData.ECRAuthData).Return(ecrClient, nil).Times(1)
	ecrClient.EXPECT().GetAuthorizationToken(registryID).Return(
		&ecrapi.AuthorizationData{
			ProxyEndpoint:      aws.String("https://" + imageEndpoint),
			AuthorizationToken: aws.String(base64.StdEncoding.EncodeToString([]byte(username + ":" + password))),
			ExpiresAt:          aws.Time(time.Now().Add(10 * time.Hour)),
		}, nil).Times(1)
	mockDocker.EXPECT().PullImage(gomock.Any(), gomock.Any()).Return(nil).Times(2)

	metadata := client.PullImage(image, authData)
	assert.NoError(t, metadata.Error, "Expected pull to succeed")

	// Pull from the different registry should expect ECR client call
	authData.ECRAuthData.RegistryID = "another"
	ecrClientFactory.EXPECT().GetClient(authData.ECRAuthData).Return(ecrClient, nil).Times(1)
	ecrClient.EXPECT().GetAuthorizationToken("another").Return(
		&ecrapi.AuthorizationData{
			ProxyEndpoint:      aws.String("https://" + imageEndpoint),
			AuthorizationToken: aws.String(base64.StdEncoding.EncodeToString([]byte(username + ":" + password))),
			ExpiresAt:          aws.Time(time.Now().Add(10 * time.Hour)),
		}, nil).Times(1)
	metadata = client.PullImage(image, authData)
	assert.NoError(t, metadata.Error, "Expected pull to succeed")
}

// TestECRAuthCacheWithExecutionRole tests the client will use the cached docker auth
// for ecr when pull from the same registery with same execution role
func TestECRAuthCacheWithSameExecutionRole(t *testing.T) {
	mockDocker, client, mockTime, ctrl, ecrClientFactory, done := dockerClientSetup(t)
	defer done()

	mockTime.EXPECT().After(gomock.Any()).AnyTimes()
	ecrClient := mock_ecr.NewMockECRClient(ctrl)

	region := "eu-west-1"
	registryID := "1234567890"
	imageEndpoint := "registry.endpoint"
	image := imageEndpoint + "/myimage:tag"
	endpointOverride := "my.endpoint"
	authData := &api.RegistryAuthenticationData{
		Type: "ecr",
		ECRAuthData: &api.ECRAuthData{
			RegistryID:       registryID,
			Region:           region,
			EndpointOverride: endpointOverride,
		},
	}
	authData.ECRAuthData.SetPullCredentials(credentials.IAMRoleCredentials{
		RoleArn: "executionRole",
	})

	username := "username"
	password := "password"

	ecrClientFactory.EXPECT().GetClient(authData.ECRAuthData).Return(ecrClient, nil).Times(1)
	ecrClient.EXPECT().GetAuthorizationToken(registryID).Return(
		&ecrapi.AuthorizationData{
			ProxyEndpoint:      aws.String("https://" + imageEndpoint),
			AuthorizationToken: aws.String(base64.StdEncoding.EncodeToString([]byte(username + ":" + password))),
			ExpiresAt:          aws.Time(time.Now().Add(10 * time.Hour)),
		}, nil).Times(1)
	mockDocker.EXPECT().PullImage(gomock.Any(), gomock.Any()).Return(nil).Times(3)

	metadata := client.PullImage(image, authData)
	assert.NoError(t, metadata.Error, "Expected pull to succeed")

	// Pull from the same registry shouldn't expect ecr client call
	metadata = client.PullImage(image+"2", authData)
	assert.NoError(t, metadata.Error, "Expected pull to succeed")

	// Pull from the same registry shouldn't expect ecr client call
	metadata = client.PullImage(image+"3", authData)
	assert.NoError(t, metadata.Error, "Expected pull to succeed")
}

// TestECRAuthCacheWithDifferentExecutionRole tests client will call ecr client to get
// docker auth credentails for different execution role
func TestECRAuthCacheWithDifferentExecutionRole(t *testing.T) {
	mockDocker, client, mockTime, ctrl, ecrClientFactory, done := dockerClientSetup(t)
	defer done()

	mockTime.EXPECT().After(gomock.Any()).AnyTimes()
	ecrClient := mock_ecr.NewMockECRClient(ctrl)

	region := "eu-west-1"
	registryID := "1234567890"
	imageEndpoint := "registry.endpoint"
	image := imageEndpoint + "/myimage:tag"
	endpointOverride := "my.endpoint"
	authData := &api.RegistryAuthenticationData{
		Type: "ecr",
		ECRAuthData: &api.ECRAuthData{
			RegistryID:       registryID,
			Region:           region,
			EndpointOverride: endpointOverride,
		},
	}
	authData.ECRAuthData.SetPullCredentials(credentials.IAMRoleCredentials{
		RoleArn: "executionRole",
	})

	username := "username"
	password := "password"

	ecrClientFactory.EXPECT().GetClient(authData.ECRAuthData).Return(ecrClient, nil).Times(1)
	ecrClient.EXPECT().GetAuthorizationToken(registryID).Return(
		&ecrapi.AuthorizationData{
			ProxyEndpoint:      aws.String("https://" + imageEndpoint),
			AuthorizationToken: aws.String(base64.StdEncoding.EncodeToString([]byte(username + ":" + password))),
			ExpiresAt:          aws.Time(time.Now().Add(10 * time.Hour)),
		}, nil).Times(1)
	mockDocker.EXPECT().PullImage(gomock.Any(), gomock.Any()).Return(nil).Times(2)

	metadata := client.PullImage(image, authData)
	assert.NoError(t, metadata.Error, "Expected pull to succeed")

	// Pull from the same registry but with different role
	authData.ECRAuthData.SetPullCredentials(credentials.IAMRoleCredentials{
		RoleArn: "executionRole2",
	})
	ecrClientFactory.EXPECT().GetClient(authData.ECRAuthData).Return(ecrClient, nil).Times(1)
	ecrClient.EXPECT().GetAuthorizationToken(registryID).Return(
		&ecrapi.AuthorizationData{
			ProxyEndpoint:      aws.String("https://" + imageEndpoint),
			AuthorizationToken: aws.String(base64.StdEncoding.EncodeToString([]byte(username + ":" + password))),
			ExpiresAt:          aws.Time(time.Now().Add(10 * time.Hour)),
		}, nil).Times(1)
	metadata = client.PullImage(image, authData)
	assert.NoError(t, metadata.Error, "Expected pull to succeed")
}<|MERGE_RESOLUTION|>--- conflicted
+++ resolved
@@ -202,42 +202,6 @@
 	assert.NoError(t, metadata.Error, "Expected pull to succeed")
 }
 
-<<<<<<< HEAD
-func TestPullEmptyvolumeImage(t *testing.T) {
-	mockDocker, client, testTime, _, _, done := dockerClientSetup(t)
-	defer done()
-
-	// The special emptyvolume image leads to a create, not pull
-	testTime.EXPECT().After(gomock.Any()).AnyTimes()
-	gomock.InOrder(
-		mockDocker.EXPECT().InspectImage(emptyvolume.Image+":"+emptyvolume.Tag).Return(nil, errors.New("Does not exist")),
-		mockDocker.EXPECT().ImportImage(gomock.Any()).Do(func(x interface{}) {
-			req := x.(docker.ImportImageOptions)
-			require.Equal(t, emptyvolume.Image, req.Repository, "expected empty volume repository")
-			require.Equal(t, emptyvolume.Tag, req.Tag, "expected empty volume tag")
-		}),
-	)
-
-	metadata := client.PullImage(emptyvolume.Image+":"+emptyvolume.Tag, nil)
-	assert.NoError(t, metadata.Error, "Expected pull to succeed")
-}
-
-func TestPullExistingEmptyvolumeImage(t *testing.T) {
-	mockDocker, client, testTime, _, _, done := dockerClientSetup(t)
-	defer done()
-
-	// The special emptyvolume image leads to a create only if it doesn't exist
-	testTime.EXPECT().After(gomock.Any()).AnyTimes()
-	gomock.InOrder(
-		mockDocker.EXPECT().InspectImage(emptyvolume.Image+":"+emptyvolume.Tag).Return(&docker.Image{}, nil),
-	)
-
-	metadata := client.PullImage(emptyvolume.Image+":"+emptyvolume.Tag, nil)
-	assert.NoError(t, metadata.Error, "Expected pull to succeed")
-}
-
-=======
->>>>>>> d09c3a24
 func TestPullImageECRSuccess(t *testing.T) {
 	ctrl := gomock.NewController(t)
 	defer ctrl.Finish()
@@ -332,7 +296,7 @@
 }
 
 func TestImportLocalEmptyVolumeImage(t *testing.T) {
-	mockDocker, client, testTime, done := dockerClientSetup(t)
+	mockDocker, client, testTime, _, _, done := dockerClientSetup(t)
 	defer done()
 
 	// The special emptyvolume image leads to a create, not pull
@@ -351,7 +315,7 @@
 }
 
 func TestImportLocalEmptyVolumeImageExisting(t *testing.T) {
-	mockDocker, client, testTime, done := dockerClientSetup(t)
+	mockDocker, client, testTime, _, _, done := dockerClientSetup(t)
 	defer done()
 
 	// The special emptyvolume image leads to a create only if it doesn't exist
