--- conflicted
+++ resolved
@@ -874,11 +874,7 @@
 	// Determine API versions to report as supported. Supported versions are also used for capability-enablement, except
 	// logging drivers.
 	for _, version := range engine.client.SupportedVersions() {
-<<<<<<< HEAD
 		capabilities = appendNameOnlyAttribute(capabilities, capabilityPrefix+"docker-remote-api."+string(version))
-		versions[version] = true
-=======
-		capabilities = append(capabilities, capabilityPrefix+"docker-remote-api."+string(version))
 		supportedVersions[version] = true
 	}
 
@@ -887,18 +883,12 @@
 	// the structural API elements change.
 	for _, version := range engine.client.KnownVersions() {
 		knownVersions[version] = struct{}{}
->>>>>>> baf952b2
 	}
 
 	for _, loggingDriver := range engine.cfg.AvailableLoggingDrivers {
 		requiredVersion := dockerclient.LoggingDriverMinimumVersion[loggingDriver]
-<<<<<<< HEAD
-		if _, ok := versions[requiredVersion]; ok {
+		if _, ok := knownVersions[requiredVersion]; ok {
 			capabilities = appendNameOnlyAttribute(capabilities, capabilityPrefix+"logging-driver."+string(loggingDriver))
-=======
-		if _, ok := knownVersions[requiredVersion]; ok {
-			capabilities = append(capabilities, capabilityPrefix+"logging-driver."+string(loggingDriver))
->>>>>>> baf952b2
 		}
 	}
 
@@ -909,27 +899,16 @@
 		capabilities = appendNameOnlyAttribute(capabilities, capabilityPrefix+"apparmor")
 	}
 
-<<<<<<< HEAD
-	if _, ok := versions[dockerclient.Version_1_19]; ok {
+	if _, ok := supportedVersions[dockerclient.Version_1_19]; ok {
 		capabilities = appendNameOnlyAttribute(capabilities, capabilityPrefix+"ecr-auth")
-=======
-	if _, ok := supportedVersions[dockerclient.Version_1_19]; ok {
-		capabilities = append(capabilities, capabilityPrefix+"ecr-auth")
->>>>>>> baf952b2
 	}
 
 	if engine.cfg.TaskIAMRoleEnabled {
 		// The "task-iam-role" capability is supported for docker v1.7.x onwards
 		// Refer https://github.com/docker/docker/blob/master/docs/reference/api/docker_remote_api.md
-<<<<<<< HEAD
-		// to lookup the table of docker versions to API versions
-		if _, ok := versions[dockerclient.Version_1_19]; ok {
-			capabilities = appendNameOnlyAttribute(capabilities, capabilityPrefix+capabilityTaskIAMRole)
-=======
 		// to lookup the table of docker supportedVersions to API supportedVersions
 		if _, ok := supportedVersions[dockerclient.Version_1_19]; ok {
-			capabilities = append(capabilities, capabilityPrefix+capabilityTaskIAMRole)
->>>>>>> baf952b2
+			capabilities = appendNameOnlyAttribute(capabilities, capabilityPrefix+capabilityTaskIAMRole)
 		} else {
 			seelog.Warn("Task IAM Role not enabled due to unsuppported Docker version")
 		}
@@ -937,13 +916,8 @@
 
 	if engine.cfg.TaskIAMRoleEnabledForNetworkHost {
 		// The "task-iam-role-network-host" capability is supported for docker v1.7.x onwards
-<<<<<<< HEAD
-		if _, ok := versions[dockerclient.Version_1_19]; ok {
+		if _, ok := supportedVersions[dockerclient.Version_1_19]; ok {
 			capabilities = appendNameOnlyAttribute(capabilities, capabilityPrefix+capabilityTaskIAMRoleNetHost)
-=======
-		if _, ok := supportedVersions[dockerclient.Version_1_19]; ok {
-			capabilities = append(capabilities, capabilityPrefix+capabilityTaskIAMRoleNetHost)
->>>>>>> baf952b2
 		} else {
 			seelog.Warn("Task IAM Role for Host Network not enabled due to unsuppported Docker version")
 		}
